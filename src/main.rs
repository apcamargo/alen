--- conflicted
+++ resolved
@@ -3,14 +3,12 @@
 // To do: Auto-detect format and sequence kind
 //
 
+use std::io::Stdin;
 use std::io::{stdin, BufRead, BufReader};
 use bio::alphabets;
 use bio::io::fasta;
-<<<<<<< HEAD
+use std::io::{self, stdin, stdout, BufRead, BufReader};
 use std::path::Path;
-use clap::{Arg, App};
-=======
-use std::io::{self, stdin, stdout, BufRead, BufReader};
 use std::time::Duration;
 
 use crossterm::{
@@ -19,7 +17,11 @@
     terminal::{disable_raw_mode, enable_raw_mode},
     Result,
 };
->>>>>>> 3b72a43e
+
+enum StdinOrFile {
+    Stdin(std::io::Stdin),
+    File(std::fs::File),
+}
 
 // TODO: Protein/DNA alignment?
 #[derive(Debug)]
@@ -60,6 +62,11 @@
 }
 
 fn display(aln: Alignment) {
+    enable_raw_mode().expect("Error enabling raw mode in terminal");
+    let aln = Alignment::new(BufReader::new(stdin()));
+    display(aln);
+    
+
     loop {
         poll(Duration::from_secs(1_000_000_000)).unwrap();
         let event = read().unwrap();
@@ -71,9 +78,10 @@
             break;
         }
     }
+    disable_raw_mode()
 }
 
-/*
+
 fn main() {
     let args = App::new("alen")
         .version("0.1")
@@ -93,21 +101,20 @@
         std::process::exit(1);
     }
 
+    let io = match(filename) {
+        "-" => StdinOrFile::Stdin(stdin()),
+        _   => StdinOrFile::File(File::open(filename).unwrap())
+    };
+    let aln = Alignment::new(BufReader::new(io));
+
+    /*
     let buffered_io: Box<dyn BufRead> = if filename == "-" {
         Box::new(BufReader::new(stdin()))
     } else {
         // TODO: Better error message?
         Box::new(BufReader::new(std::fs::File::open(filename).unwrap()))
     };
-
-    let aln = Alignment::new(buffered_io);
-    println!("{:?}", aln);
-}
- */
-
-fn main() -> Result<()> {
-    enable_raw_mode().expect("Error enabling raw mode in terminal");
-    let aln = Alignment::new(BufReader::new(stdin()));
+    */
+    
     display(aln);
-    disable_raw_mode()
 }