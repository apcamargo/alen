--- conflicted
+++ resolved
@@ -8,8 +8,5 @@
 
 [dependencies]
 bio = "0.34.0"
-<<<<<<< HEAD
 clap = "2.33.3"
-=======
-crossterm = "0.20.0"
->>>>>>> 3b72a43e
+crossterm = "0.20.0"